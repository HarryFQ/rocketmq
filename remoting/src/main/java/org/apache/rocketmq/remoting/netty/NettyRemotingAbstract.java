--- conflicted
+++ resolved
@@ -175,11 +175,7 @@
                     processRequestCommand(remotingChannel, command);
                     break;
                 case RESPONSE_COMMAND:
-<<<<<<< HEAD
-                    processResponseCommand(ctx, command);
-=======
-                    processResponseCommand(remotingChannel, cmd);
->>>>>>> 4c1db352
+                    processResponseCommand(remotingChannel, command);
                     break;
                 default:
                     break;
